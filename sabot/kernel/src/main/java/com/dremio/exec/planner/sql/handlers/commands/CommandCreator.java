--- conflicted
+++ resolved
@@ -350,19 +350,14 @@
         } else if (sqlNode instanceof SqlRefreshSourceStatus) {
           return direct.create(new RefreshSourceStatusHandler(catalog));
         } else if (sqlNode instanceof SqlSetApprox) {
-<<<<<<< HEAD
-          return direct.create(new SetApproxHandler(catalog, context.getNamespaceService()));
-        } else if (sqlNode instanceof SqlCreateFolderRecursive) {
-          return direct.create(new CreateFolderRecursiveHandler(catalog, context.getNamespaceService()));
-=======
           return direct.create(new SetApproxHandler(catalog));
         } else if (sqlNode instanceof SqlCreateEmptyTable) {
           return direct.create(new CreateEmptyTableHandler(catalog, config));
         } else if (sqlNode instanceof SqlTruncateTable) {
           return direct.create(new TruncateTableHandler(config));
->>>>>>> 0bc59152
+        } else if (sqlNode instanceof SqlCreateFolderRecursive) {
+          return direct.create(new CreateFolderRecursiveHandler(catalog, context.getNamespaceService()));
         }
-
         // fallthrough
       default:
         return async.create(new NormalHandler(), config);
